--- conflicted
+++ resolved
@@ -20,11 +20,8 @@
 - Add `PRODUCT_UPDATED` webhook event - #6100 by @tomaszszymanski129
 - Search orders by graphql PaymentID - #6135 by @korycins
 - Search orders by custom key provided by payment gateway - #6135 by @korycins
-<<<<<<< HEAD
+- Allow product variants to be sortable - #6138 by @tomaszszymanski129
 - Staff with only manage_orders should be able to query all stock related date. - #6139 by @fowczarek
-=======
-- Allow product variants to be sortable - #6138 by @tomaszszymanski129
->>>>>>> 2ad1d3d2
 
 ### Breaking Changes
 
