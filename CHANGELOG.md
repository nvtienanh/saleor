--- conflicted
+++ resolved
@@ -35,12 +35,9 @@
 - Added support for querying user by email - #6632 @LeOndaz
 - Add order shipping tax rate - #6678 by @IKarbowiak
 - Fix products visibility - #6704 by @IKarbowiak
-<<<<<<< HEAD
-=======
 - Introduce page reference attributes - #6624 by @IKarbowiak
 - Introduce product reference attributes - #6711 by @IKarbowiak
 - Add metadata to warehouse - #6727 by @d-wysocki
->>>>>>> 59ce8fc6
 
 # 2.11.1
 
