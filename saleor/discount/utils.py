--- conflicted
+++ resolved
@@ -14,16 +14,11 @@
 
 if TYPE_CHECKING:
     # flake8: noqa
-<<<<<<< HEAD
     from .models import Voucher
+    from ..checkout import CheckoutLineInfo
+    from ..checkout.models import Checkout
+    from ..order.models import Order
     from ..plugins.manager import PluginsManager
-    from ..product.models import Collection, Product
-    from ..checkout import CheckoutLineInfo
-=======
-    from ..channel.models import Channel
->>>>>>> 955302ea
-    from ..checkout.models import Checkout, CheckoutLine
-    from ..order.models import Order
     from ..product.models import Collection, Product
     from .models import Voucher
 
