from decimal import Decimal
from typing import TYPE_CHECKING, Any, List, Optional, Union

from django.conf import settings
from django.core.exceptions import ValidationError
from django_countries.fields import Country
from django_prices_vatlayer.utils import (
    fetch_rate_types,
    fetch_rates,
    get_tax_rate_types,
)
from prices import Money, MoneyRange, TaxedMoney, TaxedMoneyRange

from ...checkout import calculations
from ...core.taxes import TaxType
from ...graphql.core.utils.error_codes import PluginErrorCode
from ...product.models import Product, ProductType
from ..base_plugin import BasePlugin, ConfigurationTypeField
from ..manager import get_plugins_manager
from . import (
    DEFAULT_TAX_RATE_NAME,
    TaxRateType,
    VatlayerConfiguration,
    apply_tax_to_price,
    get_taxed_shipping_price,
    get_taxes_for_country,
)

if TYPE_CHECKING:
    # flake8: noqa
    from ...checkout.models import Checkout, CheckoutLine
    from ...checkout import CheckoutLineInfo
    from ...discount import DiscountInfo
<<<<<<< HEAD
    from ...product.models import Collection, Product, ProductType, ProductVariant
=======

>>>>>>> c1e0c1cc
    from ...account.models import Address
    from ...order.models import OrderLine, Order
    from ..models import PluginConfiguration


class VatlayerPlugin(BasePlugin):
    PLUGIN_ID = "mirumee.taxes.vatlayer"
    PLUGIN_NAME = "Vatlayer"
    META_CODE_KEY = "vatlayer.code"
    META_DESCRIPTION_KEY = "vatlayer.description"
    DEFAULT_CONFIGURATION = [{"name": "Access key", "value": None}]
    CONFIG_STRUCTURE = {
        "Access key": {
            "type": ConfigurationTypeField.PASSWORD,
            "help_text": "Required to authenticate to Vatlayer API.",
            "label": "Access key",
        },
    }

    def __init__(self, *args, **kwargs):
        super().__init__(*args, **kwargs)
        # Convert to dict to easier take config elements
        configuration = {item["name"]: item["value"] for item in self.configuration}
        self.config = VatlayerConfiguration(access_key=configuration["Access key"])
        self._cached_taxes = {}

    def _skip_plugin(self, previous_value: Union[TaxedMoney, TaxedMoneyRange]) -> bool:
        if not self.active or not self.config.access_key:
            return True

        # The previous plugin already calculated taxes so we can skip our logic
        if isinstance(previous_value, TaxedMoneyRange):
            start = previous_value.start
            stop = previous_value.stop

            return start.net != start.gross and stop.net != stop.gross

        if isinstance(previous_value, TaxedMoney):
            return previous_value.net != previous_value.gross
        return False

    def calculate_checkout_total(
        self,
        checkout: "Checkout",
        lines: List["CheckoutLineInfo"],
        address: Optional["Address"],
        discounts: List["DiscountInfo"],
        previous_value: TaxedMoney,
    ) -> TaxedMoney:
        if self._skip_plugin(previous_value):
            return previous_value

        manager = get_plugins_manager()
        return (
            calculations.checkout_subtotal(
                manager=manager,
                checkout=checkout,
                lines=lines,
                address=address,
                discounts=discounts,
            )
            + calculations.checkout_shipping_price(
                manager=manager,
                checkout=checkout,
                lines=lines,
                address=address,
                discounts=discounts,
            )
            - checkout.discount
        )

    def _get_taxes_for_country(self, country: Country):
        """Try to fetch cached taxes on the plugin level.

        If the plugin doesn't have cached taxes for a given country it will fetch it
        from cache or db.
        """
        if not country:
            country = Country(settings.DEFAULT_COUNTRY)
        country_code = country.code
        if country_code in self._cached_taxes:
            return self._cached_taxes[country_code]
        taxes = get_taxes_for_country(country)
        self._cached_taxes[country_code] = taxes
        return taxes

    def calculate_checkout_shipping(
        self,
        checkout: "Checkout",
        lines: List["CheckoutLineInfo"],
        address: Optional["Address"],
        discounts: List["DiscountInfo"],
        previous_value: TaxedMoney,
    ) -> TaxedMoney:
        """Calculate shipping gross for checkout."""
        if self._skip_plugin(previous_value):
            return previous_value

        taxes = None
        if address:
            taxes = self._get_taxes_for_country(address.country)
        if not checkout.shipping_method:
            return previous_value

        return get_taxed_shipping_price(checkout.shipping_method.price, taxes)

    def calculate_order_shipping(
        self, order: "Order", previous_value: TaxedMoney
    ) -> TaxedMoney:
        if self._skip_plugin(previous_value):
            return previous_value

        address = order.shipping_address or order.billing_address
        taxes = None
        if address:
            taxes = self._get_taxes_for_country(address.country)
        if not order.shipping_method:
            return previous_value
        return get_taxed_shipping_price(order.shipping_method.price, taxes)

    def calculate_checkout_line_total(
        self,
        checkout: "Checkout",
        checkout_line: "CheckoutLine",
        variant: "ProductVariant",
        product: "Product",
        collections: List["Collection"],
        address: Optional["Address"],
        discounts: List["DiscountInfo"],
        previous_value: TaxedMoney,
    ) -> TaxedMoney:
        if self._skip_plugin(previous_value):
            return previous_value

        price = variant.get_price(product, collections, discounts)
        country = address.country if address else None
        return (
            self.__apply_taxes_to_product(product, price, country)
            * checkout_line.quantity
        )

    def calculate_order_line_unit(
        self, order_line: "OrderLine", previous_value: TaxedMoney
    ) -> TaxedMoney:
        if self._skip_plugin(previous_value):
            return previous_value

        address = order_line.order.shipping_address or order_line.order.billing_address
        country = address.country if address else None
        variant = order_line.variant
        if not variant:
            return previous_value
        return self.__apply_taxes_to_product(
            variant.product, order_line.unit_price, country
        )

    def get_tax_rate_type_choices(
        self, previous_value: List["TaxType"]
    ) -> List["TaxType"]:
        if not self.active:
            return previous_value

        rate_types = get_tax_rate_types() + [DEFAULT_TAX_RATE_NAME]
        choices = [
            TaxType(code=rate_name, description=rate_name) for rate_name in rate_types
        ]
        # sort choices alphabetically by translations
        return sorted(choices, key=lambda x: x.code)

    def show_taxes_on_storefront(self, previous_value: bool) -> bool:
        if not self.active:
            return previous_value
        return True

    def apply_taxes_to_shipping_price_range(
        self, prices: MoneyRange, country: Country, previous_value: TaxedMoneyRange
    ) -> TaxedMoneyRange:
        if self._skip_plugin(previous_value):
            return previous_value

        taxes = self._get_taxes_for_country(country)
        return get_taxed_shipping_price(prices, taxes)

    def apply_taxes_to_shipping(
        self, price: Money, shipping_address: "Address", previous_value: TaxedMoney
    ) -> TaxedMoney:
        if self._skip_plugin(previous_value):
            return previous_value

        taxes = self._get_taxes_for_country(shipping_address.country)
        return get_taxed_shipping_price(price, taxes)

    def apply_taxes_to_product(
        self,
        product: "Product",
        price: Money,
        country: Country,
        previous_value: TaxedMoney,
    ) -> TaxedMoney:
        if self._skip_plugin(previous_value):
            return previous_value
        return self.__apply_taxes_to_product(product, price, country)

    def __apply_taxes_to_product(
        self, product: "Product", price: Money, country: Country
    ):
        taxes = None
        if country and product.charge_taxes:
            taxes = self._get_taxes_for_country(country)

        product_tax_rate = self.__get_tax_code_from_object_meta(product).code
        tax_rate = (
            product_tax_rate
            or self.__get_tax_code_from_object_meta(product.product_type).code
        )
        return apply_tax_to_price(taxes, tax_rate, price)

    def assign_tax_code_to_object_meta(
        self,
        obj: Union["Product", "ProductType"],
        tax_code: Optional[str],
        previous_value: Any,
    ):
        if not self.active:
            return previous_value

        if tax_code is None and obj.pk:
            obj.delete_value_from_metadata(self.META_CODE_KEY)
            obj.delete_value_from_metadata(self.META_DESCRIPTION_KEY)
            return previous_value

        if tax_code not in dict(TaxRateType.CHOICES):
            return previous_value

        tax_item = {self.META_CODE_KEY: tax_code, self.META_DESCRIPTION_KEY: tax_code}
        obj.store_value_in_metadata(items=tax_item)
        return previous_value

    def get_tax_code_from_object_meta(
        self, obj: Union["Product", "ProductType"], previous_value: "TaxType"
    ) -> "TaxType":
        if not self.active:
            return previous_value
        return self.__get_tax_code_from_object_meta(obj)

    def __get_tax_code_from_object_meta(
        self, obj: Union["Product", "ProductType"]
    ) -> "TaxType":

        # Product has None as it determines if we overwrite taxes for the product
        default_tax_code = None
        default_tax_description = None
        if isinstance(obj, ProductType):
            default_tax_code = DEFAULT_TAX_RATE_NAME
            default_tax_description = DEFAULT_TAX_RATE_NAME

        tax_code = obj.get_value_from_metadata(self.META_CODE_KEY, default_tax_code)
        tax_description = obj.get_value_from_metadata(
            self.META_DESCRIPTION_KEY, default_tax_description
        )
        return TaxType(code=tax_code, description=tax_description)

    def get_tax_rate_percentage_value(
        self, obj: Union["Product", "ProductType"], country: Country, previous_value
    ) -> Decimal:
        """Return tax rate percentage value for given tax rate type in the country."""
        if not self.active:
            return previous_value
        taxes = self._get_taxes_for_country(country)
        if not taxes:
            return Decimal(0)
        rate_name = self.__get_tax_code_from_object_meta(obj).code
        tax = taxes.get(rate_name) or taxes.get(DEFAULT_TAX_RATE_NAME)
        return Decimal(tax["value"])

    def fetch_taxes_data(self, previous_value: Any) -> Any:
        """Triggered when ShopFetchTaxRates mutation is called."""
        if not self.active:
            return previous_value
        fetch_rates(self.config.access_key)
        return True

    @classmethod
    def validate_plugin_configuration(cls, plugin_configuration: "PluginConfiguration"):
        """Validate if provided configuration is correct."""
        configuration = plugin_configuration.configuration
        configuration = {item["name"]: item["value"] for item in configuration}

        access_key = configuration.get("Access key")
        if plugin_configuration.active and not access_key:
            raise ValidationError(
                {
                    "Access key": ValidationError(
                        "Cannot be enabled without provided Access key",
                        code=PluginErrorCode.INVALID.value,
                    )
                }
            )
        if access_key and plugin_configuration.active:
            # let's check if access_key works
            fetched_data = fetch_rate_types(access_key=access_key)
            if not fetched_data["success"]:
                raise ValidationError(
                    {
                        "Access key": ValidationError(
                            "Cannot enable Vatlayer. Incorrect API key.",
                            code=PluginErrorCode.INVALID.value,
                        )
                    }
                )<|MERGE_RESOLUTION|>--- conflicted
+++ resolved
@@ -14,7 +14,7 @@
 from ...checkout import calculations
 from ...core.taxes import TaxType
 from ...graphql.core.utils.error_codes import PluginErrorCode
-from ...product.models import Product, ProductType
+from ...product.models import ProductType
 from ..base_plugin import BasePlugin, ConfigurationTypeField
 from ..manager import get_plugins_manager
 from . import (
@@ -31,11 +31,7 @@
     from ...checkout.models import Checkout, CheckoutLine
     from ...checkout import CheckoutLineInfo
     from ...discount import DiscountInfo
-<<<<<<< HEAD
-    from ...product.models import Collection, Product, ProductType, ProductVariant
-=======
-
->>>>>>> c1e0c1cc
+    from ...product.models import Collection, Product, ProductVariant
     from ...account.models import Address
     from ...order.models import OrderLine, Order
     from ..models import PluginConfiguration
