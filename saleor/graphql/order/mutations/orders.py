--- conflicted
+++ resolved
@@ -518,9 +518,6 @@
         order = cls.get_instance(info, **data)
         order.status = OrderStatus.UNFULFILLED
         order.save(update_fields=["status"])
-<<<<<<< HEAD
+        events.order_confirmed_event(order=order, user=info.context.user)
         info.context.plugins.order_confirmed(order)
-=======
-        events.order_confirmed_event(order=order, user=info.context.user)
->>>>>>> 58284bb9
         return OrderConfirm(order=order)