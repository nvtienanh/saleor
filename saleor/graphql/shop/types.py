--- conflicted
+++ resolved
@@ -21,11 +21,6 @@
 from ..decorators import permission_required
 from ..menu.dataloaders import MenuByIdLoader
 from ..menu.types import Menu
-<<<<<<< HEAD
-from ..product.dataloaders.products import CollectionByIdLoader
-from ..product.types import Collection
-=======
->>>>>>> 955302ea
 from ..translations.enums import LanguageCodeEnum
 from ..translations.fields import TranslationField
 from ..translations.resolvers import resolve_translation
@@ -226,18 +221,6 @@
         return info.context.site.settings.description
 
     @staticmethod
-<<<<<<< HEAD
-    def resolve_homepage_collection(_, info):
-        collection_pk = info.context.site.settings.homepage_collection_id
-        return (
-            CollectionByIdLoader(info.context).load(collection_pk)
-            if collection_pk
-            else None
-        )
-
-    @staticmethod
-=======
->>>>>>> 955302ea
     def resolve_languages(_, _info):
         return [
             LanguageDisplay(
