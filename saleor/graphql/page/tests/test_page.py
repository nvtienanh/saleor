--- conflicted
+++ resolved
@@ -116,8 +116,6 @@
     response = staff_api_client.post_graphql(PAGE_QUERY, variables)
     content = get_graphql_content(response)
     assert content["data"]["page"] is not None
-<<<<<<< HEAD
-=======
 
 
 def test_get_page_with_sorted_attribute_values(
@@ -168,7 +166,6 @@
     assert [value["id"] for value in values] == [
         graphene.Node.to_global_id("AttributeValue", val.pk) for val in attr_values
     ]
->>>>>>> 59ce8fc6
 
 
 CREATE_PAGE_MUTATION = """
