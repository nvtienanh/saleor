--- conflicted
+++ resolved
@@ -5,14 +5,10 @@
 from django.core.exceptions import ObjectDoesNotExist, ValidationError
 from django.db import transaction
 
-<<<<<<< HEAD
-from ...checkout import CheckoutLineInfo, models
-=======
 from ...channel.exceptions import ChannelNotDefined
 from ...channel.models import Channel
 from ...channel.utils import get_default_channel
-from ...checkout import models
->>>>>>> 955302ea
+from ...checkout import CheckoutLineInfo, models
 from ...checkout.complete_checkout import complete_checkout
 from ...checkout.error_codes import CheckoutErrorCode
 from ...checkout.utils import (
@@ -210,13 +206,8 @@
         error_type_field = "checkout_errors"
 
     @classmethod
-<<<<<<< HEAD
     def clean_checkout_lines(
-        cls, lines, country
-=======
-    def process_checkout_lines(
         cls, lines, country, channel_id
->>>>>>> 955302ea
     ) -> Tuple[List[product_models.ProductVariant], List[int]]:
         variant_ids = [line["variant_id"] for line in lines]
         variants = cls.get_nodes_or_error(
@@ -228,20 +219,8 @@
             ),
         )
 
-<<<<<<< HEAD
-        # Check if lines contain published products
-        for variant in variants:
-            if not variant.product.is_published:
-                raise ValidationError(
-                    "Can't add unpublished product",
-                    code=CheckoutErrorCode.PRODUCT_NOT_PUBLISHED.value,
-                )
-
         quantities = [line["quantity"] for line in lines]
-        validate_variants_available_for_purchase(variants)
-=======
         validate_variants_available_for_purchase(variants, channel_id)
->>>>>>> 955302ea
         check_lines_quantity(variants, quantities, country)
         return variants, quantities
 
@@ -325,11 +304,7 @@
             (
                 cleaned_input["variants"],
                 cleaned_input["quantities"],
-<<<<<<< HEAD
-            ) = cls.clean_checkout_lines(lines, country)
-=======
-            ) = cls.process_checkout_lines(lines, country, cleaned_input["channel"].id)
->>>>>>> 955302ea
+            ) = cls.clean_checkout_lines(lines, country, cleaned_input["channel"].id)
 
         cleaned_input["shipping_address"] = cls.retrieve_shipping_address(user, data)
         cleaned_input["billing_address"] = cls.retrieve_billing_address(user, data)
@@ -386,12 +361,7 @@
         # `perform_mutation` is overridden to properly get or create a checkout
         # instance here and abort mutation if needed.
         if user.is_authenticated:
-<<<<<<< HEAD
-            checkout, _ = get_user_checkout(user)
-=======
             checkout = get_user_checkout(user)
-
->>>>>>> 955302ea
             if checkout is not None:
                 # If user has an active checkout, return it without any
                 # modifications.
@@ -751,27 +721,8 @@
         checkout = cls.get_node_or_error(
             info, checkout_id, only_type=Checkout, field="checkout_id"
         )
-<<<<<<< HEAD
         lines = fetch_checkout_lines(checkout)
         if not is_shipping_required(lines):
-=======
-
-        try:
-            checkout = models.Checkout.objects.prefetch_related(
-                "lines__variant__product__collections",
-                "lines__variant__product__product_type",
-            ).get(pk=pk)
-        except ObjectDoesNotExist:
-            raise ValidationError(
-                {
-                    "checkout_id": ValidationError(
-                        f"Couldn't resolve to a node: {checkout_id}",
-                        code=CheckoutErrorCode.NOT_FOUND,
-                    )
-                }
-            )
-        if not checkout.is_shipping_required():
->>>>>>> 955302ea
             raise ValidationError(
                 {
                     "shipping_method": ValidationError(
