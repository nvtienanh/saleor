import json
from datetime import date, timedelta
from unittest.mock import Mock

import graphene
import pytest
from freezegun import freeze_time
from graphql_relay import to_global_id

from ....product.error_codes import ProductErrorCode
from ....product.models import Collection, Product
from ....product.tests.utils import create_image, create_pdf_file_with_image_ext
from ...tests.utils import (
    get_graphql_content,
    get_graphql_content_from_response,
    get_multipart_request_body,
)

QUERY_COLLECTION = """
    query ($id: ID, $slug: String){
        collection(
            id: $id,
            slug: $slug,
        ) {
            id
            name
        }
    }
    """


def test_collection_query_by_id(
    user_api_client, collection,
):
    variables = {"id": graphene.Node.to_global_id("Collection", collection.pk)}

    response = user_api_client.post_graphql(QUERY_COLLECTION, variables=variables)
    content = get_graphql_content(response)
    collection_data = content["data"]["collection"]
    assert collection_data is not None
    assert collection_data["name"] == collection.name


def test_collection_query_unpublished_collection_by_id_as_app(
    app_api_client, collection, permission_manage_products
):
    # given
    collection.is_published = False
    collection.save(update_fields=["is_published"])
    variables = {"id": graphene.Node.to_global_id("Collection", collection.pk)}

    # when
    response = app_api_client.post_graphql(
        QUERY_COLLECTION,
        variables=variables,
        permissions=[permission_manage_products],
        check_no_permissions=False,
    )

    # then
    content = get_graphql_content(response)
    collection_data = content["data"]["collection"]
    assert collection_data is not None
    assert collection_data["name"] == collection.name


def test_collection_query_by_slug(
    user_api_client, collection,
):
    variables = {"slug": collection.slug}
    response = user_api_client.post_graphql(QUERY_COLLECTION, variables=variables)
    content = get_graphql_content(response)
    collection_data = content["data"]["collection"]
    assert collection_data is not None
    assert collection_data["name"] == collection.name


def test_collection_query_unpublished_collection_by_slug_as_staff(
    staff_api_client, collection, permission_manage_products
):
    # given
    user = staff_api_client.user
    user.user_permissions.add(permission_manage_products)

    collection.is_published = False
    collection.save(update_fields=["is_published"])
    variables = {"slug": collection.slug}

    # when
    response = staff_api_client.post_graphql(QUERY_COLLECTION, variables=variables)

    # then
    content = get_graphql_content(response)
    collection_data = content["data"]["collection"]
    assert collection_data is not None
    assert collection_data["name"] == collection.name


def test_collection_query_unpublished_collection_by_slug_and_anonympus_user(
    api_client, collection,
):
    # given
    collection.is_published = False
    collection.save(update_fields=["is_published"])
    variables = {"slug": collection.slug}

    # when
    response = api_client.post_graphql(QUERY_COLLECTION, variables=variables)

    # then
    content = get_graphql_content(response)
    collection_data = content["data"]["collection"]
    assert collection_data is None


def test_collection_query_error_when_id_and_slug_provided(
    user_api_client, collection, graphql_log_handler,
):
    variables = {
        "id": graphene.Node.to_global_id("Collection", collection.pk),
        "slug": collection.slug,
    }
    response = user_api_client.post_graphql(QUERY_COLLECTION, variables=variables)
    assert graphql_log_handler.messages == [
        "saleor.graphql.errors.handled[ERROR].GraphQLError"
    ]
    content = get_graphql_content(response, ignore_errors=True)
    assert len(content["errors"]) == 1


def test_collection_query_error_when_no_param(
    user_api_client, collection, graphql_log_handler,
):
    variables = {}
    response = user_api_client.post_graphql(QUERY_COLLECTION, variables=variables)
    assert graphql_log_handler.messages == [
        "saleor.graphql.errors.handled[ERROR].GraphQLError"
    ]
    content = get_graphql_content(response, ignore_errors=True)
    assert len(content["errors"]) == 1


def test_collections_query(
    user_api_client,
    staff_api_client,
    collection,
    draft_collection,
    permission_manage_products,
):
    query = """
        query Collections {
            collections(first: 2) {
                edges {
                    node {
                        isPublished
                        name
                        slug
                        description
                        products {
                            totalCount
                        }
                    }
                }
            }
        }
    """

    # query public collections only as regular user
    response = user_api_client.post_graphql(query)
    content = get_graphql_content(response)
    edges = content["data"]["collections"]["edges"]
    assert len(edges) == 1
    collection_data = edges[0]["node"]
    assert collection_data["isPublished"]
    assert collection_data["name"] == collection.name
    assert collection_data["slug"] == collection.slug
    assert collection_data["description"] == collection.description
    assert collection_data["products"]["totalCount"] == collection.products.count()

    # query all collections only as a staff user with proper permissions
    staff_api_client.user.user_permissions.add(permission_manage_products)
    response = staff_api_client.post_graphql(query)
    content = get_graphql_content(response)
    edges = content["data"]["collections"]["edges"]
    assert len(edges) == 2


GET_FILTERED_PRODUCTS_COLLECTION_QUERY = """
query CollectionProducts($id: ID!, $filters: ProductFilterInput) {
  collection(id: $id) {
    products(first: 10, filter: $filters) {
      edges {
        node {
          id
        }
      }
    }
  }
}
"""


def test_filter_collection_products(user_api_client, product_list, collection):
    # given
    query = GET_FILTERED_PRODUCTS_COLLECTION_QUERY

    for product in product_list:
        collection.products.add(product)

    p1 = product_list[0]
    p1.is_published = False
    p1.save(update_fields=["is_published"])

    variables = {
        "id": graphene.Node.to_global_id("Collection", collection.pk),
        "filters": {"isPublished": True},
    }

    # when
    response = user_api_client.post_graphql(query, variables)

    # then
    content = get_graphql_content(response)
    products_data = content["data"]["collection"]["products"]["edges"]

    assert {node["node"]["id"] for node in products_data} == {
        graphene.Node.to_global_id("Product", product.pk)
        for product in product_list[1:]
    }


CREATE_COLLECTION_MUTATION = """
        mutation createCollection(
                $name: String!, $slug: String, $description: String,
                $descriptionJson: JSONString, $products: [ID],
                $backgroundImage: Upload, $backgroundImageAlt: String,
                $isPublished: Boolean, $publicationDate: Date) {
            collectionCreate(
                input: {
                    name: $name,
                    slug: $slug,
                    description: $description,
                    descriptionJson: $descriptionJson,
                    products: $products,
                    backgroundImage: $backgroundImage,
                    backgroundImageAlt: $backgroundImageAlt,
                    isPublished: $isPublished,
                    publicationDate: $publicationDate}) {
                collection {
                    name
                    slug
                    description
                    descriptionJson
                    products {
                        totalCount
                    }
                    publicationDate
                    isPublished
                    backgroundImage{
                        alt
                    }
                }
                productErrors {
                    field
                    message
                    code
                }
            }
        }
"""


def test_create_collection(
    monkeypatch, staff_api_client, product_list, media_root, permission_manage_products
):
    query = CREATE_COLLECTION_MUTATION

    mock_create_thumbnails = Mock(return_value=None)
    monkeypatch.setattr(
        (
            "saleor.product.thumbnails."
            "create_collection_background_image_thumbnails.delay"
        ),
        mock_create_thumbnails,
    )

    product_ids = [to_global_id("Product", product.pk) for product in product_list]
    image_file, image_name = create_image()
    image_alt = "Alt text for an image."
    name = "test-name"
    slug = "test-slug"
    description = "test-description"
    description_json = json.dumps({"content": "description"})
    publication_date = date.today()
    variables = {
        "name": name,
        "slug": slug,
        "description": description,
        "descriptionJson": description_json,
        "products": product_ids,
        "backgroundImage": image_name,
        "backgroundImageAlt": image_alt,
        "isPublished": True,
        "publicationDate": publication_date,
    }
    body = get_multipart_request_body(query, variables, image_file, image_name)
    response = staff_api_client.post_multipart(
        body, permissions=[permission_manage_products]
    )
    content = get_graphql_content(response)
    data = content["data"]["collectionCreate"]["collection"]
    assert data["name"] == name
    assert data["slug"] == slug
    assert data["description"] == description
    assert data["descriptionJson"] == description_json
    assert data["publicationDate"] == publication_date.isoformat()
    assert data["products"]["totalCount"] == len(product_ids)
    collection = Collection.objects.get(slug=slug)
    assert collection.background_image.file
    mock_create_thumbnails.assert_called_once_with(collection.pk)
    assert data["backgroundImage"]["alt"] == image_alt


@freeze_time("2020-03-18 12:00:00")
def test_create_collection_updates_publication_Date(
    monkeypatch, staff_api_client, permission_manage_products
):
    query = CREATE_COLLECTION_MUTATION

    mock_create_thumbnails = Mock(return_value=None)
    monkeypatch.setattr(
        (
            "saleor.product.thumbnails."
            "create_collection_background_image_thumbnails.delay"
        ),
        mock_create_thumbnails,
    )
    variables = {
        "name": "test-name",
        "slug": "test-slug",
        "isPublished": True,
    }
    response = staff_api_client.post_graphql(
        query, variables, permissions=[permission_manage_products]
    )
    content = get_graphql_content(response)
    data = content["data"]["collectionCreate"]["collection"]
    assert data["publicationDate"] == "2020-03-18"
    assert data["isPublished"] is True


def test_create_collection_without_background_image(
    monkeypatch, staff_api_client, product_list, permission_manage_products
):
    query = CREATE_COLLECTION_MUTATION

    mock_create_thumbnails = Mock(return_value=None)
    monkeypatch.setattr(
        (
            "saleor.product.thumbnails."
            "create_collection_background_image_thumbnails.delay"
        ),
        mock_create_thumbnails,
    )

    variables = {"name": "test-name", "slug": "test-slug", "isPublished": True}
    response = staff_api_client.post_graphql(
        query, variables, permissions=[permission_manage_products]
    )
    get_graphql_content(response)
    assert mock_create_thumbnails.call_count == 0


@pytest.mark.parametrize(
    "input_slug, expected_slug",
    (
        ("test-slug", "test-slug"),
        (None, "test-collection"),
        ("", "test-collection"),
        ("わたし-わ-にっぽん-です", "わたし-わ-にっぽん-です"),
    ),
)
def test_create_collection_with_given_slug(
    staff_api_client, permission_manage_products, input_slug, expected_slug
):
    query = CREATE_COLLECTION_MUTATION
    name = "Test collection"
    variables = {"name": name, "slug": input_slug}
    response = staff_api_client.post_graphql(
        query, variables, permissions=[permission_manage_products]
    )
    content = get_graphql_content(response)
    data = content["data"]["collectionCreate"]
    assert not data["productErrors"]
    assert data["collection"]["slug"] == expected_slug


def test_create_collection_name_with_unicode(
    staff_api_client, permission_manage_products
):
    query = CREATE_COLLECTION_MUTATION
    name = "わたし わ にっぽん です"
    variables = {"name": name}
    response = staff_api_client.post_graphql(
        query, variables, permissions=[permission_manage_products]
    )
    content = get_graphql_content(response)
    data = content["data"]["collectionCreate"]
    assert not data["productErrors"]
    assert data["collection"]["name"] == name
    assert data["collection"]["slug"] == "わたし-わ-にっぽん-です"


def test_update_collection(
    monkeypatch, staff_api_client, collection, permission_manage_products
):
    query = """
        mutation updateCollection(
            $name: String!, $slug: String!, $description: String, $id: ID!,
                $isPublished: Boolean!, $publicationDate: Date) {

            collectionUpdate(
                id: $id, input: {name: $name, slug: $slug, description: $description,
                    isPublished: $isPublished, publicationDate: $publicationDate}) {

                collection {
                    name
                    slug
                    description
                    publicationDate
                }
            }
        }
    """

    mock_create_thumbnails = Mock(return_value=None)
    monkeypatch.setattr(
        (
            "saleor.product.thumbnails."
            "create_collection_background_image_thumbnails.delay"
        ),
        mock_create_thumbnails,
    )

    name = "new-name"
    slug = "new-slug"
    description = "new-description"
    publication_date = date.today() + timedelta(days=5)
    variables = {
        "name": name,
        "slug": slug,
        "description": description,
        "id": to_global_id("Collection", collection.id),
        "isPublished": True,
        "publicationDate": publication_date,
    }
    response = staff_api_client.post_graphql(
        query, variables, permissions=[permission_manage_products]
    )
    content = get_graphql_content(response)
    data = content["data"]["collectionUpdate"]["collection"]
    assert data["name"] == name
    assert data["slug"] == slug
    assert data["publicationDate"] == publication_date.isoformat()
    assert mock_create_thumbnails.call_count == 0


@freeze_time("2020-03-18 12:00:00")
def test_update_collection_sets_publication_date(
    collection, staff_api_client, permission_manage_products
):
    query = """
        mutation updateCollection(
            $name: String!, $slug: String!,  $id: ID!,$isPublished: Boolean!) {
            collectionUpdate(
                id: $id, input: {name: $name, slug: $slug, isPublished: $isPublished}) {
                collection {
                    publicationDate
                    isPublished
                }
            }
        }
    """
    variables = {
        "name": "name",
        "slug": "slug",
        "id": to_global_id("Collection", collection.id),
        "isPublished": True,
    }
    response = staff_api_client.post_graphql(
        query, variables, permissions=[permission_manage_products]
    )
    content = get_graphql_content(response)
    data = content["data"]["collectionUpdate"]["collection"]
    assert data["publicationDate"] == "2020-03-18"
    assert data["isPublished"] is True


MUTATION_UPDATE_COLLECTION_WITH_BACKGROUND_IMAGE = """
    mutation updateCollection($name: String!, $slug: String!, $id: ID!,
            $backgroundImage: Upload, $backgroundImageAlt: String,
            $isPublished: Boolean!) {

        collectionUpdate(
            id: $id, input: {
                name: $name,
                slug: $slug,
                backgroundImage: $backgroundImage,
                backgroundImageAlt: $backgroundImageAlt,
                isPublished: $isPublished
            }
        ) {
            collection {
                slug
                backgroundImage{
                    alt
                }
            }
            errors {
                field
                message
            }
        }
    }"""


def test_update_collection_with_background_image(
    monkeypatch, staff_api_client, collection, permission_manage_products, media_root
):
    mock_create_thumbnails = Mock(return_value=None)
    monkeypatch.setattr(
        (
            "saleor.product.thumbnails."
            "create_collection_background_image_thumbnails.delay"
        ),
        mock_create_thumbnails,
    )

    image_file, image_name = create_image()
    image_alt = "Alt text for an image."
    variables = {
        "name": "new-name",
        "slug": "new-slug",
        "id": to_global_id("Collection", collection.id),
        "backgroundImage": image_name,
        "backgroundImageAlt": image_alt,
        "isPublished": True,
    }
    body = get_multipart_request_body(
        MUTATION_UPDATE_COLLECTION_WITH_BACKGROUND_IMAGE,
        variables,
        image_file,
        image_name,
    )
    response = staff_api_client.post_multipart(
        body, permissions=[permission_manage_products]
    )
    content = get_graphql_content(response)
    data = content["data"]["collectionUpdate"]
    assert not data["errors"]
    slug = data["collection"]["slug"]
    collection = Collection.objects.get(slug=slug)
    assert collection.background_image
    mock_create_thumbnails.assert_called_once_with(collection.pk)
    assert data["collection"]["backgroundImage"]["alt"] == image_alt


def test_update_collection_invalid_background_image(
    staff_api_client, collection, permission_manage_products
):
    image_file, image_name = create_pdf_file_with_image_ext()
    image_alt = "Alt text for an image."
    variables = {
        "name": "new-name",
        "slug": "new-slug",
        "id": to_global_id("Collection", collection.id),
        "backgroundImage": image_name,
        "backgroundImageAlt": image_alt,
        "isPublished": True,
    }
    body = get_multipart_request_body(
        MUTATION_UPDATE_COLLECTION_WITH_BACKGROUND_IMAGE,
        variables,
        image_file,
        image_name,
    )
    response = staff_api_client.post_multipart(
        body, permissions=[permission_manage_products]
    )
    content = get_graphql_content(response)
    data = content["data"]["collectionUpdate"]
    assert data["errors"][0]["field"] == "backgroundImage"
    assert data["errors"][0]["message"] == "Invalid file type"


UPDATE_COLLECTION_SLUG_MUTATION = """
    mutation($id: ID!, $slug: String) {
        collectionUpdate(
            id: $id
            input: {
                slug: $slug
            }
        ) {
            collection{
                name
                slug
            }
            productErrors {
                field
                message
                code
            }
        }
    }
"""


@pytest.mark.parametrize(
    "input_slug, expected_slug, error_message",
    [
        ("test-slug", "test-slug", None),
        ("", "", "Slug value cannot be blank."),
        (None, "", "Slug value cannot be blank."),
    ],
)
def test_update_collection_slug(
    staff_api_client,
    collection,
    permission_manage_products,
    input_slug,
    expected_slug,
    error_message,
):
    query = UPDATE_COLLECTION_SLUG_MUTATION
    old_slug = collection.slug

    assert old_slug != input_slug

    node_id = graphene.Node.to_global_id("Collection", collection.id)
    variables = {"slug": input_slug, "id": node_id}
    response = staff_api_client.post_graphql(
        query, variables, permissions=[permission_manage_products]
    )
    content = get_graphql_content(response)
    data = content["data"]["collectionUpdate"]
    errors = data["productErrors"]
    if not error_message:
        assert not errors
        assert data["collection"]["slug"] == expected_slug
    else:
        assert errors
        assert errors[0]["field"] == "slug"
        assert errors[0]["code"] == ProductErrorCode.REQUIRED.name


def test_update_collection_slug_exists(
    staff_api_client, collection, permission_manage_products
):
    query = UPDATE_COLLECTION_SLUG_MUTATION
    input_slug = "test-slug"

    second_collection = Collection.objects.get(pk=collection.pk)
    second_collection.pk = None
    second_collection.slug = input_slug
    second_collection.name = "Second collection"
    second_collection.save()

    assert input_slug != collection.slug

    node_id = graphene.Node.to_global_id("Collection", collection.id)
    variables = {"slug": input_slug, "id": node_id}
    response = staff_api_client.post_graphql(
        query, variables, permissions=[permission_manage_products]
    )
    content = get_graphql_content(response)
    data = content["data"]["collectionUpdate"]
    errors = data["productErrors"]
    assert errors
    assert errors[0]["field"] == "slug"
    assert errors[0]["code"] == ProductErrorCode.UNIQUE.name


@pytest.mark.parametrize(
    "input_slug, expected_slug, input_name, error_message, error_field",
    [
        ("test-slug", "test-slug", "New name", None, None),
        ("", "", "New name", "Slug value cannot be blank.", "slug"),
        (None, "", "New name", "Slug value cannot be blank.", "slug"),
        ("test-slug", "", None, "This field cannot be blank.", "name"),
        ("test-slug", "", "", "This field cannot be blank.", "name"),
        (None, None, None, "Slug value cannot be blank.", "slug"),
    ],
)
def test_update_collection_slug_and_name(
    staff_api_client,
    collection,
    permission_manage_products,
    input_slug,
    expected_slug,
    input_name,
    error_message,
    error_field,
):
    query = """
            mutation($id: ID!, $name: String, $slug: String) {
            collectionUpdate(
                id: $id
                input: {
                    name: $name
                    slug: $slug
                }
            ) {
                collection{
                    name
                    slug
                }
                productErrors {
                    field
                    message
                    code
                }
            }
        }
    """

    old_name = collection.name
    old_slug = collection.slug

    assert input_slug != old_slug
    assert input_name != old_name

    node_id = graphene.Node.to_global_id("Collection", collection.id)
    variables = {"slug": input_slug, "name": input_name, "id": node_id}
    response = staff_api_client.post_graphql(
        query, variables, permissions=[permission_manage_products]
    )
    content = get_graphql_content(response)
    collection.refresh_from_db()
    data = content["data"]["collectionUpdate"]
    errors = data["productErrors"]
    if not error_message:
        assert data["collection"]["name"] == input_name == collection.name
        assert data["collection"]["slug"] == input_slug == collection.slug
    else:
        assert errors
        assert errors[0]["field"] == error_field
        assert errors[0]["code"] == ProductErrorCode.REQUIRED.name


def test_delete_collection(staff_api_client, collection, permission_manage_products):
    query = """
        mutation deleteCollection($id: ID!) {
            collectionDelete(id: $id) {
                collection {
                    name
                }
            }
        }
    """
    collection_id = to_global_id("Collection", collection.id)
    variables = {"id": collection_id}
    response = staff_api_client.post_graphql(
        query, variables, permissions=[permission_manage_products]
    )
    content = get_graphql_content(response)
    data = content["data"]["collectionDelete"]["collection"]
    assert data["name"] == collection.name
    with pytest.raises(collection._meta.model.DoesNotExist):
        collection.refresh_from_db()


def test_add_products_to_collection(
    staff_api_client, collection, product_list, permission_manage_products
):
    query = """
        mutation collectionAddProducts(
            $id: ID!, $products: [ID]!) {
            collectionAddProducts(collectionId: $id, products: $products) {
                collection {
                    products {
                        totalCount
                    }
                }
            }
        }
    """
    collection_id = to_global_id("Collection", collection.id)
    product_ids = [to_global_id("Product", product.pk) for product in product_list]
    no_products_before = collection.products.count()
    variables = {"id": collection_id, "products": product_ids}
    response = staff_api_client.post_graphql(
        query, variables, permissions=[permission_manage_products]
    )
    content = get_graphql_content(response)
    data = content["data"]["collectionAddProducts"]["collection"]
    assert data["products"]["totalCount"] == no_products_before + len(product_ids)


def test_remove_products_from_collection(
    staff_api_client, collection, product_list, permission_manage_products
):
    query = """
        mutation collectionRemoveProducts(
            $id: ID!, $products: [ID]!) {
            collectionRemoveProducts(collectionId: $id, products: $products) {
                collection {
                    products {
                        totalCount
                    }
                }
            }
        }
    """
    collection.products.add(*product_list)
    collection_id = to_global_id("Collection", collection.id)
    product_ids = [to_global_id("Product", product.pk) for product in product_list]
    no_products_before = collection.products.count()
    variables = {"id": collection_id, "products": product_ids}
    response = staff_api_client.post_graphql(
        query, variables, permissions=[permission_manage_products]
    )
    content = get_graphql_content(response)
    data = content["data"]["collectionRemoveProducts"]["collection"]
    assert data["products"]["totalCount"] == no_products_before - len(product_ids)


NOT_EXISTS_IDS_COLLECTIONS_QUERY = """
    query ($filter: CollectionFilterInput!) {
        collections(first: 5, filter: $filter) {
            edges {
                node {
                    id
                    name
                }
            }
        }
    }
"""


def test_collections_query_ids_not_exists(user_api_client, category):
    query = NOT_EXISTS_IDS_COLLECTIONS_QUERY
    variables = {"filter": {"ids": ["ncXc5tP7kmV6pxE=", "yMyDVE5S2LWWTqK="]}}
    response = user_api_client.post_graphql(query, variables)
    content = get_graphql_content(response, ignore_errors=True)
    message_error = '{"ids": [{"message": "Invalid ID specified.", "code": ""}]}'

    assert len(content["errors"]) == 1
    assert content["errors"][0]["message"] == message_error
    assert content["data"]["collections"] is None


FETCH_COLLECTION_QUERY = """
    query fetchCollection($id: ID!){
        collection(id: $id) {
            name
            backgroundImage(size: 120) {
               url
               alt
            }
        }
    }
"""


def test_collection_image_query(user_api_client, collection, media_root):
    alt_text = "Alt text for an image."
    image_file, image_name = create_image()
    collection.background_image = image_file
    collection.background_image_alt = alt_text
    collection.save()
    collection_id = graphene.Node.to_global_id("Collection", collection.pk)
    variables = {"id": collection_id}
    response = user_api_client.post_graphql(FETCH_COLLECTION_QUERY, variables)
    content = get_graphql_content(response)
    data = content["data"]["collection"]
    thumbnail_url = collection.background_image.thumbnail["120x120"].url
    assert thumbnail_url in data["backgroundImage"]["url"]
    assert data["backgroundImage"]["alt"] == alt_text


def test_collection_image_query_without_associated_file(user_api_client, collection):
    collection_id = graphene.Node.to_global_id("Collection", collection.pk)
    variables = {"id": collection_id}
    response = user_api_client.post_graphql(FETCH_COLLECTION_QUERY, variables)
    content = get_graphql_content(response)
    data = content["data"]["collection"]
    assert data["name"] == collection.name
    assert data["backgroundImage"] is None


def test_update_collection_mutation_remove_background_image(
    staff_api_client, collection_with_image, permission_manage_products
):
    query = """
        mutation updateCollection($id: ID!, $backgroundImage: Upload) {
            collectionUpdate(
                id: $id, input: {
                    backgroundImage: $backgroundImage
                }
            ) {
                collection {
                    backgroundImage{
                        url
                    }
                }
                errors {
                    field
                    message
                }
            }
        }
    """
    assert collection_with_image.background_image
    variables = {
        "id": to_global_id("Collection", collection_with_image.id),
        "backgroundImage": None,
    }
    response = staff_api_client.post_graphql(
        query, variables, permissions=[permission_manage_products]
    )
    content = get_graphql_content(response)
    data = content["data"]["collectionUpdate"]["collection"]
    assert not data["backgroundImage"]
    collection_with_image.refresh_from_db()
    assert not collection_with_image.background_image


def _fetch_collection(client, collection, permissions=None):
    query = """
    query fetchCollection($collectionId: ID!){
        collection(id: $collectionId) {
            name,
            isPublished
        }
    }
    """
    variables = {
        "collectionId": graphene.Node.to_global_id("Collection", collection.id)
    }
    response = client.post_graphql(
        query, variables, permissions=permissions, check_no_permissions=False
    )
    content = get_graphql_content(response)
    return content["data"]["collection"]


def test_fetch_unpublished_collection_staff_user(
    staff_api_client, unpublished_collection, permission_manage_products
):
    collection_data = _fetch_collection(
        staff_api_client,
        unpublished_collection,
        permissions=[permission_manage_products],
    )
    assert collection_data["name"] == unpublished_collection.name
    assert collection_data["isPublished"] == unpublished_collection.is_published


def test_fetch_unpublished_collection_customer(user_api_client, unpublished_collection):
    collection_data = _fetch_collection(user_api_client, unpublished_collection)
    assert collection_data is None


def test_fetch_unpublished_collection_anonymous_user(
    api_client, unpublished_collection
):
    collection_data = _fetch_collection(api_client, unpublished_collection)
    assert collection_data is None


MUTATION_BULK_PUBLISH_COLLECTIONS = """
        mutation publishManyCollections($ids: [ID]!, $is_published: Boolean!) {
            collectionBulkPublish(ids: $ids, isPublished: $is_published) {
                count
            }
        }
    """


def test_bulk_publish_collection(
    staff_api_client, collection_list_unpublished, permission_manage_products
):
    collection_list = collection_list_unpublished
    assert not any(collection.is_published for collection in collection_list)

    variables = {
        "ids": [
            graphene.Node.to_global_id("Collection", collection.id)
            for collection in collection_list
        ],
        "is_published": True,
    }
    response = staff_api_client.post_graphql(
        MUTATION_BULK_PUBLISH_COLLECTIONS,
        variables,
        permissions=[permission_manage_products],
    )
    content = get_graphql_content(response)
    collection_list = Collection.objects.filter(
        id__in=[collection.pk for collection in collection_list]
    )

    assert content["data"]["collectionBulkPublish"]["count"] == len(collection_list)
    assert all(collection.is_published for collection in collection_list)


def test_bulk_unpublish_collection(
    staff_api_client, collection_list, permission_manage_products
):
    assert all(collection.is_published for collection in collection_list)

    variables = {
        "ids": [
            graphene.Node.to_global_id("Collection", collection.id)
            for collection in collection_list
        ],
        "is_published": False,
    }
    response = staff_api_client.post_graphql(
        MUTATION_BULK_PUBLISH_COLLECTIONS,
        variables,
        permissions=[permission_manage_products],
    )
    content = get_graphql_content(response)
    collection_list = Collection.objects.filter(
        id__in=[collection.pk for collection in collection_list]
    )

    assert content["data"]["collectionBulkPublish"]["count"] == len(collection_list)
    assert not any(collection.is_published for collection in collection_list)


GET_SORTED_PRODUCTS_COLLECTION_QUERY = """
query CollectionProducts($id: ID!, $sortBy: ProductOrder) {
  collection(id: $id) {
    products(first: 10, sortBy: $sortBy) {
      edges {
        node {
          id
        }
      }
    }
  }
}
"""


def test_sort_collection_products_by_name(staff_api_client, collection, product_list):
    # given
    for product in product_list:
        collection.products.add(product)

    variables = {
        "id": graphene.Node.to_global_id("Collection", collection.pk),
        "sortBy": {"direction": "DESC", "field": "NAME"},
    }

    # when
    response = staff_api_client.post_graphql(
        GET_SORTED_PRODUCTS_COLLECTION_QUERY, variables
    )

    # then
    content = get_graphql_content(response)
    data = content["data"]["collection"]["products"]["edges"]

    assert [node["node"]["id"] for node in data] == [
        graphene.Node.to_global_id("Product", product.pk)
        for product in Product.objects.order_by("-name")
    ]


<<<<<<< HEAD
QUERY_COLLECTION_IS_PUBLISHED = """
    query Collection($id: ID!) {
        collection(id: $id) {
            isPublished
        }
    }
    """


def test_collection_publication_date_sets_is_publish_staff_user(
    staff_api_client, api_client, permission_manage_products, collection
):
    publication_date = date(year=2020, month=3, day=18)

    with freeze_time(publication_date):
        collection.publication_date = date.today()
        collection.save(update_fields=["publication_date"])

    variables = {"id": graphene.Node.to_global_id("Collection", collection.pk)}
    staff_api_client.user.user_permissions.add(permission_manage_products)

    with freeze_time(publication_date.replace(day=publication_date.day - 1)):
        response = staff_api_client.post_graphql(
            QUERY_COLLECTION_IS_PUBLISHED, variables
        )
        content = get_graphql_content(response, ignore_errors=True)
        data = content["data"]["collection"]
        is_published = data["isPublished"]
        assert is_published is False


def test_collection_publication_date_sets_is_publish_customer_user(
    staff_api_client, api_client, collection
):
    query = QUERY_COLLECTION_IS_PUBLISHED
    publication_date = date(year=2020, month=3, day=18)

    with freeze_time(publication_date):
        collection.publication_date = date.today()
        collection.save(update_fields=["publication_date"])

    variables = {"id": graphene.Node.to_global_id("Collection", collection.pk)}

    with freeze_time(publication_date.replace(day=publication_date.day - 1)):
        response = api_client.post_graphql(query, variables,)
        content = get_graphql_content_from_response(response)
        assert content["data"]["collection"] is None

    with freeze_time(publication_date):
        response = api_client.post_graphql(query, variables,)
        content = get_graphql_content(response, ignore_errors=True)
        data = content["data"]["collection"]
        is_published = data["isPublished"]
        assert is_published is True

    with freeze_time(publication_date.replace(day=publication_date.day + 1)):
        response = api_client.post_graphql(query, variables,)
        content = get_graphql_content(response, ignore_errors=True)
        data = content["data"]["collection"]
        is_published = data["isPublished"]
        assert is_published is True
=======
GET_SORTED_COLLECTION_QUERY = """
query Collections($sortBy: CollectionSortingInput) {
  collections(first: 10, sortBy: $sortBy) {
      edges {
        node {
          id
          publicationDate
        }
      }
  }
}
"""


@freeze_time("2020-03-18 12:00:00")
@pytest.mark.parametrize(
    "direction, order_direction",
    (("ASC", "publication_date"), ("DESC", "-publication_date")),
)
def test_sort_collections_by_publication_date(
    direction, order_direction, staff_api_client, collection_list
):

    for iter_value, product in enumerate(collection_list):
        product.publication_date = date.today() - timedelta(days=iter_value)
    Collection.objects.bulk_update(collection_list, ["publication_date"])

    variables = {
        "sortBy": {"direction": direction, "field": "PUBLICATION_DATE"},
    }

    # when
    response = staff_api_client.post_graphql(GET_SORTED_COLLECTION_QUERY, variables)

    # then
    content = get_graphql_content(response)
    data = content["data"]["collections"]["edges"]

    assert [node["node"]["id"] for node in data] == [
        graphene.Node.to_global_id("Collection", collection.pk)
        for collection in Collection.objects.order_by(order_direction)
    ]
>>>>>>> ef550fe5
<|MERGE_RESOLUTION|>--- conflicted
+++ resolved
@@ -1071,7 +1071,6 @@
     ]
 
 
-<<<<<<< HEAD
 QUERY_COLLECTION_IS_PUBLISHED = """
     query Collection($id: ID!) {
         collection(id: $id) {
@@ -1133,7 +1132,8 @@
         data = content["data"]["collection"]
         is_published = data["isPublished"]
         assert is_published is True
-=======
+
+
 GET_SORTED_COLLECTION_QUERY = """
 query Collections($sortBy: CollectionSortingInput) {
   collections(first: 10, sortBy: $sortBy) {
@@ -1175,5 +1175,4 @@
     assert [node["node"]["id"] for node in data] == [
         graphene.Node.to_global_id("Collection", collection.pk)
         for collection in Collection.objects.order_by(order_direction)
-    ]
->>>>>>> ef550fe5
+    ]