--- conflicted
+++ resolved
@@ -1038,12 +1038,8 @@
     variant_id = graphene.Node.to_global_id("ProductVariant", variant.pk)
     variables = {"id": variant_id}
 
-<<<<<<< HEAD
     product = variant.product
-    net = variant.get_price(product, [], None)
-=======
-    net = variant.get_price(channel_USD)
->>>>>>> 955302ea
+    net = variant.get_price(product, [], channel_USD, None)
     gross = Money(amount=net.amount, currency=net.currency)
     order_not_draft = order_list[-1]
     order_line_not_in_draft = OrderLine.objects.create(
