--- conflicted
+++ resolved
@@ -1,9 +1,4 @@
 import graphene
-<<<<<<< HEAD
-from graphql_jwt.decorators import permission_required
-from graphql_jwt.exceptions import PermissionDenied
-=======
->>>>>>> e81494c9
 
 from ...discount import models
 from ...discount.utils import generate_voucher_code
@@ -35,47 +30,6 @@
         abstract = True
 
     @classmethod
-<<<<<<< HEAD
-    def add_catalogues_to_node(cls, node, input, errors):
-        products = input.get("products", [])
-        if products:
-            products = cls.get_nodes_or_error(
-                products, errors, "products", only_type=Product
-            )
-            node.products.add(*products)
-        categories = input.get("categories", [])
-        if categories:
-            categories = cls.get_nodes_or_error(
-                categories, errors, "categories", only_type=Category
-            )
-            node.categories.add(*categories)
-        collections = input.get("collections", [])
-        if collections:
-            collections = cls.get_nodes_or_error(
-                collections, errors, "collections", only_type=Collection
-            )
-            node.collections.add(*collections)
-
-    @classmethod
-    def remove_catalogues_from_node(cls, node, input, errors):
-        products = input.get("products", [])
-        if products:
-            products = cls.get_nodes_or_error(
-                products, errors, "products", only_type=Product
-            )
-            node.products.remove(*products)
-        categories = input.get("categories", [])
-        if categories:
-            categories = cls.get_nodes_or_error(
-                categories, errors, "categories", only_type=Category
-            )
-            node.categories.remove(*categories)
-        collections = input.get("collections", [])
-        if collections:
-            collections = cls.get_nodes_or_error(
-                collections, errors, "collections", only_type=Collection
-            )
-=======
     def add_catalogues_to_node(cls, node, input):
         products = input.get("products", [])
         if products:
@@ -103,7 +57,6 @@
         collections = input.get("collections", [])
         if collections:
             collections = cls.get_nodes_or_error(collections, "collections", Collection)
->>>>>>> e81494c9
             node.collections.remove(*collections)
 
 
@@ -157,23 +110,11 @@
         permissions = ("discount.manage_discounts",)
 
     @classmethod
-<<<<<<< HEAD
-    def user_is_allowed(cls, user, input):
-        return user.has_perm("discount.manage_discounts")
-
-    @classmethod
-    def clean_input(cls, info, instance, input, errors):
-        code = input.get("code", None)
-        if code == "":
-            input["code"] = generate_voucher_code()
-        cleaned_input = super().clean_input(info, instance, input, errors)
-=======
     def clean_input(cls, info, instance, data):
         code = data.get("code", None)
         if code == "":
             data["code"] = generate_voucher_code()
         cleaned_input = super().clean_input(info, instance, data)
->>>>>>> e81494c9
         return cleaned_input
 
 
@@ -197,23 +138,12 @@
     class Meta:
         description = "Deletes a voucher."
         model = models.Voucher
-<<<<<<< HEAD
-
-    @classmethod
-    def user_is_allowed(cls, user, input):
-        return user.has_perm("discount.manage_discounts")
-=======
-        permissions = ("discount.manage_discounts",)
->>>>>>> e81494c9
+        permissions = ("discount.manage_discounts",)
 
 
 class VoucherBaseCatalogueMutation(BaseDiscountCatalogueMutation):
     voucher = graphene.Field(
-<<<<<<< HEAD
-        Voucher, description=("Voucher of which catalogue IDs will be modified.")
-=======
         Voucher, description="Voucher of which catalogue IDs will be modified."
->>>>>>> e81494c9
     )
 
     class Arguments:
@@ -230,22 +160,6 @@
 class VoucherAddCatalogues(VoucherBaseCatalogueMutation):
     class Meta:
         description = "Adds products, categories, collections to a voucher."
-<<<<<<< HEAD
-
-    @classmethod
-    @permission_required("discount.manage_discounts")
-    def mutate(cls, root, info, id, input):
-        # DEMO: disable mutations
-        raise PermissionDenied("Be aware admin pirate! API runs in read only mode!")
-
-        errors = []
-        voucher = cls.get_node_or_error(
-            info, id, errors, "voucherId", only_type=Voucher
-        )
-
-        cls.add_catalogues_to_node(voucher, input, errors)
-        return VoucherAddCatalogues(voucher=voucher, errors=errors)
-=======
         permissions = ("discount.manage_discounts",)
 
     @classmethod
@@ -255,28 +169,11 @@
         )
         cls.add_catalogues_to_node(voucher, data.get("input"))
         return VoucherAddCatalogues(voucher=voucher)
->>>>>>> e81494c9
 
 
 class VoucherRemoveCatalogues(VoucherBaseCatalogueMutation):
     class Meta:
         description = "Removes products, categories, collections from a voucher."
-<<<<<<< HEAD
-
-    @classmethod
-    @permission_required("discount.manage_discounts")
-    def mutate(cls, root, info, id, input):
-        # DEMO: disable mutations
-        raise PermissionDenied("Be aware admin pirate! API runs in read only mode!")
-
-        errors = []
-        voucher = cls.get_node_or_error(
-            info, id, errors, "voucherId", only_type=Voucher
-        )
-
-        cls.remove_catalogues_from_node(voucher, input, errors)
-        return VoucherRemoveCatalogues(voucher=voucher, errors=errors)
-=======
         permissions = ("discount.manage_discounts",)
 
     @classmethod
@@ -286,7 +183,6 @@
         )
         cls.remove_catalogues_from_node(voucher, data.get("input"))
         return VoucherRemoveCatalogues(voucher=voucher)
->>>>>>> e81494c9
 
 
 class SaleInput(graphene.InputObjectType):
@@ -319,14 +215,7 @@
     class Meta:
         description = "Creates a new sale."
         model = models.Sale
-<<<<<<< HEAD
-
-    @classmethod
-    def user_is_allowed(cls, user, input):
-        return user.has_perm("discount.manage_discounts")
-=======
-        permissions = ("discount.manage_discounts",)
->>>>>>> e81494c9
+        permissions = ("discount.manage_discounts",)
 
 
 class SaleUpdate(ModelMutation):
@@ -339,14 +228,7 @@
     class Meta:
         description = "Updates a sale."
         model = models.Sale
-<<<<<<< HEAD
-
-    @classmethod
-    def user_is_allowed(cls, user, input):
-        return user.has_perm("discount.manage_discounts")
-=======
-        permissions = ("discount.manage_discounts",)
->>>>>>> e81494c9
+        permissions = ("discount.manage_discounts",)
 
 
 class SaleDelete(ModelDeleteMutation):
@@ -356,34 +238,19 @@
     class Meta:
         description = "Deletes a sale."
         model = models.Sale
-<<<<<<< HEAD
-
-    @classmethod
-    def user_is_allowed(cls, user, input):
-        return user.has_perm("discount.manage_discounts")
-=======
-        permissions = ("discount.manage_discounts",)
->>>>>>> e81494c9
+        permissions = ("discount.manage_discounts",)
 
 
 class SaleBaseCatalogueMutation(BaseDiscountCatalogueMutation):
     sale = graphene.Field(
-<<<<<<< HEAD
-        Sale, description=("Sale of which catalogue IDs will be modified.")
-=======
         Sale, description="Sale of which catalogue IDs will be modified."
->>>>>>> e81494c9
     )
 
     class Arguments:
         id = graphene.ID(required=True, description="ID of a sale.")
         input = CatalogueInput(
             required=True,
-<<<<<<< HEAD
-            description=("Fields required to modify catalogue IDs of sale."),
-=======
             description="Fields required to modify catalogue IDs of sale.",
->>>>>>> e81494c9
         )
 
     class Meta:
@@ -393,20 +260,6 @@
 class SaleAddCatalogues(SaleBaseCatalogueMutation):
     class Meta:
         description = "Adds products, categories, collections to a voucher."
-<<<<<<< HEAD
-
-    @classmethod
-    @permission_required("discount.manage_discounts")
-    def mutate(cls, root, info, id, input):
-        # DEMO: disable mutations
-        raise PermissionDenied("Be aware admin pirate! API runs in read only mode!")
-
-        errors = []
-        sale = cls.get_node_or_error(info, id, errors, "saleId", only_type=Sale)
-
-        cls.add_catalogues_to_node(sale, input, errors)
-        return SaleAddCatalogues(sale=sale, errors=errors)
-=======
         permissions = ("discount.manage_discounts",)
 
     @classmethod
@@ -416,26 +269,11 @@
         )
         cls.add_catalogues_to_node(sale, data.get("input"))
         return SaleAddCatalogues(sale=sale)
->>>>>>> e81494c9
 
 
 class SaleRemoveCatalogues(SaleBaseCatalogueMutation):
     class Meta:
         description = "Removes products, categories, collections from a sale."
-<<<<<<< HEAD
-
-    @classmethod
-    @permission_required("discount.manage_discounts")
-    def mutate(cls, root, info, id, input):
-        # DEMO: disable mutations
-        raise PermissionDenied("Be aware admin pirate! API runs in read only mode!")
-
-        errors = []
-        sale = cls.get_node_or_error(info, id, errors, "saleId", only_type=Sale)
-
-        cls.remove_catalogues_from_node(sale, input, errors)
-        return SaleRemoveCatalogues(sale=sale, errors=errors)
-=======
         permissions = ("discount.manage_discounts",)
 
     @classmethod
@@ -444,5 +282,4 @@
             info, data.get("id"), only_type=Sale, field="sale_id"
         )
         cls.remove_catalogues_from_node(sale, data.get("input"))
-        return SaleRemoveCatalogues(sale=sale)
->>>>>>> e81494c9
+        return SaleRemoveCatalogues(sale=sale)