--- conflicted
+++ resolved
@@ -1,9 +1,5 @@
-<<<<<<< HEAD
 {% load demo_obfuscators %}
 {% load format_address from i18n_address_tags %}
-=======
-{% load i18n_address_tags %}
->>>>>>> c1c5b93b
 {% load staticfiles %}
 
 <div class="address">
