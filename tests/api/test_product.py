--- conflicted
+++ resolved
@@ -2005,7 +2005,6 @@
     assert 'id' in content['data']['productVariant']['digitalContent']
 
 
-<<<<<<< HEAD
 @pytest.mark.parametrize('collection_filter, count', [
     ({'published': 'PUBLISHED'}, 2),
     ({'published': 'HIDDEN'}, 1),
@@ -2077,7 +2076,9 @@
     product_types = content['data']['productTypes']['edges']
 
     assert len(product_types) == count
-=======
+
+
+
 MUTATION_BULK_PUBLISH_PRODUCTS = """
         mutation publishManyProducts($ids: [ID]!, $is_published: Boolean!) {
             productBulkPublish(ids: $ids, isPublished: $is_published) {
@@ -2150,5 +2151,4 @@
     assert 'basePrice' in content['data']['product']
     assert (
         content['data']['product']['basePrice'][
-            'amount'] == product.price.amount)
->>>>>>> cb312fa3
+            'amount'] == product.price.amount)